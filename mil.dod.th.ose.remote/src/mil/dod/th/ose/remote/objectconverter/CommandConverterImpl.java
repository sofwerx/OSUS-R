--- conflicted
+++ resolved
@@ -251,12 +251,9 @@
             case SET_LIFT_COMMAND:
                 commandProto = SetLiftCommandGen.SetLiftCommand.parseFrom(commandRequest);
                 break;
-<<<<<<< HEAD
-=======
             case ZEROIZE_COMMAND:
                 commandProto = ZeroizeCommandGen.ZeroizeCommand.parseFrom(commandRequest);
                 break;
->>>>>>> a126dbfd
             default:
                 throw new IllegalArgumentException(String.format("%s is not a supported command", commandEnum));
         }
@@ -341,12 +338,9 @@
             case SET_LIFT_RESPONSE:
                 responseProto = SetLiftResponseGen.SetLiftResponse.parseFrom(response);
                 break;
-<<<<<<< HEAD
-=======
             case ZEROIZE_RESPONSE:
                 responseProto = ZeroizeResponseGen.ZeroizeResponse.parseFrom(response);
                 break;
->>>>>>> a126dbfd
             default: 
                 throw new IllegalArgumentException(String.format("%s is not a supported response", commandEnum));
         }
