--- conflicted
+++ resolved
@@ -80,12 +80,8 @@
                 CommandTypeEnum.SET_CAMERA_SETTINGS_COMMAND, CommandTypeEnum.CONFIGURE_PROFILE_COMMAND,
                 CommandTypeEnum.SET_MODE_COMMAND, CommandTypeEnum.CREATE_ACTION_LIST_COMMAND, 
                 CommandTypeEnum.TARGET_REFINEMENT_COMMAND, CommandTypeEnum.START_RECORDING_COMMAND,
-<<<<<<< HEAD
-                CommandTypeEnum.STOP_RECORDING_COMMAND, CommandTypeEnum.SET_LIFT_COMMAND));
-=======
                 CommandTypeEnum.STOP_RECORDING_COMMAND, CommandTypeEnum.SET_LIFT_COMMAND,
                 CommandTypeEnum.ZEROIZE_COMMAND));
->>>>>>> a126dbfd
     }
     
     /**
@@ -246,12 +242,8 @@
                 CommandTypeEnum.SET_CAMERA_SETTINGS_COMMAND, CommandTypeEnum.CONFIGURE_PROFILE_COMMAND,
                 CommandTypeEnum.SET_MODE_COMMAND, CommandTypeEnum.CREATE_ACTION_LIST_COMMAND, 
                 CommandTypeEnum.TARGET_REFINEMENT_COMMAND, CommandTypeEnum.START_RECORDING_COMMAND,
-<<<<<<< HEAD
-                CommandTypeEnum.STOP_RECORDING_COMMAND, CommandTypeEnum.SET_LIFT_COMMAND));
-=======
                 CommandTypeEnum.STOP_RECORDING_COMMAND, CommandTypeEnum.SET_LIFT_COMMAND,
                 CommandTypeEnum.ZEROIZE_COMMAND));
->>>>>>> a126dbfd
         
         List<CommandTypeEnum> supportedCommands = new ArrayList<CommandTypeEnum>();
         supportedCommands.add(CommandTypeEnum.GET_PAN_TILT_COMMAND);
